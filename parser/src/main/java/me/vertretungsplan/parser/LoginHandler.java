/*
 * substitution-schedule-parser - Java library for parsing schools' substitution schedules
 * Copyright (c) 2016 Johan v. Forstner
 *
 * This Source Code Form is subject to the terms of the Mozilla Public License, v. 2.0.
 * If a copy of the MPL was not distributed with this file, You can obtain one at https://mozilla.org/MPL/2.0/.
 */

package me.vertretungsplan.parser;

import me.vertretungsplan.exception.CredentialInvalidException;
import me.vertretungsplan.objects.SubstitutionScheduleData;
import me.vertretungsplan.objects.credential.Credential;
import me.vertretungsplan.objects.credential.PasswordCredential;
import me.vertretungsplan.objects.credential.UserPasswordCredential;
import org.apache.http.NameValuePair;
import org.apache.http.client.CookieStore;
import org.apache.http.client.fluent.Executor;
import org.apache.http.client.fluent.Request;
import org.apache.http.cookie.Cookie;
import org.apache.http.entity.ContentType;
import org.apache.http.entity.mime.MultipartEntityBuilder;
import org.apache.http.message.BasicNameValuePair;
import org.jetbrains.annotations.Nullable;
import org.json.JSONException;
import org.json.JSONObject;
import org.jsoup.Jsoup;
import org.jsoup.nodes.Document;
import org.jsoup.nodes.Element;

import java.io.IOException;
import java.nio.charset.Charset;
import java.util.ArrayList;
import java.util.List;
import java.util.Objects;

/**
 * Utility class used by most parsers to access schedules protected by a login page. This can be used with both
 * {@link me.vertretungsplan.objects.authentication.UserPasswordAuthenticationData} and
 * {@link me.vertretungsplan.objects.authentication.PasswordAuthenticationData}.
 * <p>
 * <code>LoginHandler</code> supports authentication using HTTP POST (using
 * <code>application/x-www-form-urlencoded</code>), HTTP Basic Auth, NTLM or a fixed (username and) password.
 *
 * <h4>Configuration parameters</h4>
 * These parameters can be supplied in a JSON Object under <code>login</code> in
 * {@link SubstitutionScheduleData#setData(JSONObject)} to configure the login:
 *
 * <dl>
 * <dt><code>type</code> (String, required)</dt>
 * <dd>The type of login. Can be one of <code>"post", "basic, "ntlm" or "fixed"</code></dd>
 * </dl>
 *
 * <h5>Parameters for HTTP POST (<code>"post"</code>)</h5>
 * <dl>
 * <dt><code>url</code> (String, required)</dt>
 * <dd>The URL that the HTTP POST data is sent to.</dd>
 *
 * <dt><code>data</code> (JSON Object, required)</dt>
 * <dd>The actual form data (in a <code>"key": "value"</code> fashion) sent in the HTTP POST. The value can be set to
 * <code>"_login"</code> (only for
 * {@link me.vertretungsplan.objects.authentication.UserPasswordAuthenticationData}) or <code>"_password"</code> to
 * insert the username and password, respectively. If you specify <code>preUrl</code> and add <code>"_hiddeninputs":
 * ""</code> here, the contents of all <code>&lt;input type="hidden"&gt;</code> fields on the page at
 * <code>preUrl</code> are inserted into the HTTP POST data.</dd>
 *
 * <dt><code>preUrl</code> (String, optional)</dt>
 * <dd>A URL that is opened before the login (such as the login form itself). This is only required if this sets a
 * Cookie that you need or if you need to send contents of hidden <code>input</code> fields located on this page.</dd>
 *
 * <dt><code>checkUrl</code> (String, optional)</dt>
 * <dd>A URL that is opened after the login to check if it was successful.</dd>
 *
 * <dt><code>checkText</code> (String, optional)</dt>
<<<<<<< HEAD
 * <dd>If this String is included in the HTML under <code>checkUrl</code>, the credential is considered invalid.</dd>
 *
 * <dt><code>form-data</code> (Boolean, optional, Default: <code>false</code>)</dt>
 * <dd>Whether to use <code>multipart/form-data</code> instead of <code>application/x-www-form-urlencoded</code>.</dd>
=======
 * <dd>If this String is included in the HTML under <code>checkUrl</code>, the credential is considered invalid. If
 * checkUrl is not specified, the response from the login request is used (only for POST).
 * </dd>
>>>>>>> 0b476f30
 * </dl>
 *
 * <h5>Parameters for HTTP Basic Auth (<code>"basic"</code>) and NTLM (<code>"ntlm"</code>)</h5>
 * <dl>
 * <dt><code>url</code> (String, optional)</dt>
 * <dd>A URL that is opened after the login to check if it was successful. If the server responds with a status
 * code that is not <code>200</code>, the credential is considered invalid.</dd>
 * </dl>
 *
 * <h5>Parameters for fixed login (<code>"fixed"</code>)</h5>
 * <dl>
 * <dt><code>login</code> (String, required, only for
 * {@link me.vertretungsplan.objects.authentication.UserPasswordAuthenticationData})</dt>
 * <dd>The fixed username checked against the supplied one.</dd>
 *
 * <dl>
 * <dt><code>password</code> (String, required)</dt>
 * <dd>The fixed password checked against the supplied one.</dd>
 * </dl>
 */
public class LoginHandler {
    private static final String LOGIN_CONFIG = "login";
    private static final String PARAM_TYPE = "type";
    private static final String PARAM_PRE_URL = "preUrl";
    private static final String PARAM_URL = "url";
    private static final String PARAM_DATA = "data";
    private static final String PARAM_LOGIN = "login";
    private static final String PARAM_PASSWORD = "password";
    private static final String PARAM_CHECK_URL = "checkUrl";
    private static final String PARAM_CHECK_TEXT = "checkText";
    private SubstitutionScheduleData scheduleData;
    private Credential auth;
	private CookieProvider cookieProvider;

	LoginHandler(SubstitutionScheduleData scheduleData, Credential auth,
				 @Nullable CookieProvider cookieProvider) {
		this.scheduleData = scheduleData;
		this.auth = auth;
		this.cookieProvider = cookieProvider;
	}

	void handleLogin(Executor executor, CookieStore cookieStore)
			throws JSONException, IOException, CredentialInvalidException {
		handleLogin(executor, cookieStore, false);
	}

	String handleLoginWithResponse(Executor executor, CookieStore cookieStore)
			throws JSONException, IOException, CredentialInvalidException {
		return handleLogin(executor, cookieStore, true);
	}

	private String handleLogin(Executor executor, CookieStore cookieStore, boolean needsResponse) throws JSONException,
			IOException, CredentialInvalidException {
		if (auth == null) return null;
		if (!(auth instanceof UserPasswordCredential || auth instanceof PasswordCredential)) {
			throw new IllegalArgumentException("Wrong authentication type");
		}

		String login;
		String password;
		if (auth instanceof UserPasswordCredential) {
			login = ((UserPasswordCredential) auth).getUsername();
			password = ((UserPasswordCredential) auth).getPassword();
		} else {
			login = null;
			password = ((PasswordCredential) auth).getPassword();
		}

		JSONObject data = scheduleData.getData();
        JSONObject loginConfig = data.getJSONObject(LOGIN_CONFIG);
        String type = loginConfig.optString(PARAM_TYPE, "post");
        switch (type) {
			case "post":
				List<Cookie> cookieList = cookieProvider != null ? cookieProvider.getCookies(auth) : null;
				if (cookieList != null && !needsResponse) {
					for (Cookie cookie : cookieList) cookieStore.addCookie(cookie);
				} else {
					executor.clearCookies();
					Document preDoc = null;
                    if (loginConfig.has(PARAM_PRE_URL)) {
                        String preUrl = loginConfig.getString(PARAM_PRE_URL);
                        String preHtml = executor.execute(Request.Get(preUrl)).returnContent().asString();
						preDoc = Jsoup.parse(preHtml);
					}

                    String url = loginConfig.getString(PARAM_URL);
                    JSONObject loginData = loginConfig.getJSONObject(PARAM_DATA);
                    List<NameValuePair> nvps = new ArrayList<>();
					for (String name : JSONObject.getNames(loginData)) {
						String value = loginData.getString(name);

						if (name.equals("_hiddeninputs")) {
							for (Element hidden:preDoc.select(value + " input[type=hidden]")) {
								nvps.add(new BasicNameValuePair(hidden.attr("name"), hidden.attr("value")));
							}
							continue;
						}

						if (value.equals("_login"))
							value = login;
						else if (value.equals("_password"))
							value = password;
						nvps.add(new BasicNameValuePair(name, value));
					}
					Request request = Request.Post(url);
					if (loginConfig.optBoolean("form-data", false)) {
						MultipartEntityBuilder builder = MultipartEntityBuilder.create();
						for (NameValuePair nvp:nvps) {
							builder.addTextBody(nvp.getName(), nvp.getValue());
						}
						builder.setContentType(ContentType.MULTIPART_FORM_DATA);
						request.body(builder.build());
					} else {
						request.bodyForm(nvps, Charset.forName("UTF-8"));
					}
					String html = executor.execute(request).returnContent().asString();
					if (cookieProvider != null) cookieProvider.saveCookies(auth, cookieStore.getCookies());

                    String checkUrl = loginConfig.optString(PARAM_CHECK_URL, null);
                    String checkText = loginConfig.optString(PARAM_CHECK_TEXT, null);
                    if (checkUrl != null && checkText != null) {
                        String response = executor.execute(Request.Get(checkUrl)).returnContent().asString();
                        if (response.contains(checkText)) throw new CredentialInvalidException();
					} else if (checkText != null) {
						if (html.contains(checkText)) throw new CredentialInvalidException();
					}
					return html;
				}
				break;
			case "basic":
				if (login == null) throw new IOException("wrong auth type");
				executor.auth(login, password);
                if (loginConfig.has(PARAM_URL)) {
                    String url = loginConfig.getString(PARAM_URL);
                    if (executor.execute(Request.Get(url)).returnResponse().getStatusLine().getStatusCode() != 200) {
                        throw new CredentialInvalidException();
                    }
                }
                break;
            case "ntlm":
                if (login == null) throw new IOException("wrong auth type");
                executor.auth(login, password, null, null);
                if (loginConfig.has(PARAM_URL)) {
                    String url = loginConfig.getString(PARAM_URL);
                    if (executor.execute(Request.Get(url)).returnResponse().getStatusLine().getStatusCode() != 200) {
                        throw new CredentialInvalidException();
                    }
				}
				break;
			case "fixed":
                String loginFixed = loginConfig.optString(PARAM_LOGIN, null);
                String passwordFixed = loginConfig.getString(PARAM_PASSWORD);
                if (!Objects.equals(loginFixed, login) || !Objects.equals(passwordFixed, password)) {
                    throw new CredentialInvalidException();
                }
				break;
		}
		return null;
	}
}<|MERGE_RESOLUTION|>--- conflicted
+++ resolved
@@ -72,16 +72,12 @@
  * <dd>A URL that is opened after the login to check if it was successful.</dd>
  *
  * <dt><code>checkText</code> (String, optional)</dt>
-<<<<<<< HEAD
- * <dd>If this String is included in the HTML under <code>checkUrl</code>, the credential is considered invalid.</dd>
- *
- * <dt><code>form-data</code> (Boolean, optional, Default: <code>false</code>)</dt>
- * <dd>Whether to use <code>multipart/form-data</code> instead of <code>application/x-www-form-urlencoded</code>.</dd>
-=======
  * <dd>If this String is included in the HTML under <code>checkUrl</code>, the credential is considered invalid. If
  * checkUrl is not specified, the response from the login request is used (only for POST).
  * </dd>
->>>>>>> 0b476f30
+ *
+ * <dt><code>form-data</code> (Boolean, optional, Default: <code>false</code>)</dt>
+ * <dd>Whether to use <code>multipart/form-data</code> instead of <code>application/x-www-form-urlencoded</code>.</dd>
  * </dl>
  *
  * <h5>Parameters for HTTP Basic Auth (<code>"basic"</code>) and NTLM (<code>"ntlm"</code>)</h5>
